--- conflicted
+++ resolved
@@ -3,13 +3,6 @@
 # This file is read before all other configuration sources
 #
 
-<<<<<<< HEAD
-import os
-
-# get path from the masterkey is located 
-MASTER_PRIVATE_KEY_PATH = os.environ["MASTER_PRIVATE_KEY_PATH_ENV"] 
-MASTER_KEY_PASSPHRASE = os.environ.get("MASTER_KEY_PASSPHRASE_ENV", "") 
-=======
 # Set some defaults
 # When deployed, these values must be configured
 USER_CA_NAME = "SSH CA"
@@ -17,5 +10,4 @@
 #       without CA_KEY, and CA_PASS the app is useless
 # USER_CA_KEY = None
 # USER_CA_PASS = None
-SSH_PRINCIPAL_CLAIM = "preferred_username"
->>>>>>> c22cbae2
+SSH_PRINCIPAL_CLAIM = "preferred_username"